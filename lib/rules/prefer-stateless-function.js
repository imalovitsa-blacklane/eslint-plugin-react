/**
 * @fileoverview Enforce stateless components to be written as a pure function
 * @author Yannick Croissant
 * @author Alberto Rodríguez
 * @copyright 2015 Alberto Rodríguez. All rights reserved.
 */
'use strict';

var has = require('has');
var Components = require('../util/Components');
var versionUtil = require('../util/version');

// ------------------------------------------------------------------------------
// Rule Definition
// ------------------------------------------------------------------------------

module.exports = {
  meta: {
    docs: {
      description: 'Enforce stateless components to be written as a pure function',
      category: 'Stylistic Issues',
      recommended: false
    },
    schema: [{
      type: 'object',
      properties: {
        ignorePureComponents: {
          default: false,
          type: 'boolean'
        }
      },
      additionalProperties: false
    }]
  },

  create: Components.detect(function(context, components, utils) {

    var configuration = context.options[0] || {};
    var ignorePureComponents = configuration.ignorePureComponents || false;

    var sourceCode = context.getSourceCode();

    // --------------------------------------------------------------------------
    // Public
    // --------------------------------------------------------------------------

    /**
     * Get properties name
     * @param {Object} node - Property.
     * @returns {String} Property name.
     */
    function getPropertyName(node) {
      // Special case for class properties
      // (babel-eslint does not expose property name so we have to rely on tokens)
      if (node.type === 'ClassProperty') {
        var tokens = context.getFirstTokens(node, 2);
        return tokens[1] && tokens[1].type === 'Identifier' ? tokens[1].value : tokens[0].value;
      }

      return node.key.name;
    }

    /**
     * Get properties for a given AST node
     * @param {ASTNode} node The AST node being checked.
     * @returns {Array} Properties array.
     */
    function getComponentProperties(node) {
      switch (node.type) {
        case 'ClassExpression':
        case 'ClassDeclaration':
          return node.body.body;
        case 'ObjectExpression':
          return node.properties;
        default:
          return [];
      }
    }

    /**
     * Checks whether a given array of statements is a single call of `super`.
     * @see ESLint no-useless-constructor rule
     * @param {ASTNode[]} body - An array of statements to check.
     * @returns {boolean} `true` if the body is a single call of `super`.
     */
    function isSingleSuperCall(body) {
      return (
        body.length === 1 &&
        body[0].type === 'ExpressionStatement' &&
        body[0].expression.type === 'CallExpression' &&
        body[0].expression.callee.type === 'Super'
      );
    }

    /**
     * Checks whether a given node is a pattern which doesn't have any side effects.
     * Default parameters and Destructuring parameters can have side effects.
     * @see ESLint no-useless-constructor rule
     * @param {ASTNode} node - A pattern node.
     * @returns {boolean} `true` if the node doesn't have any side effects.
     */
    function isSimple(node) {
      return node.type === 'Identifier' || node.type === 'RestElement';
    }

    /**
     * Checks whether a given array of expressions is `...arguments` or not.
     * `super(...arguments)` passes all arguments through.
     * @see ESLint no-useless-constructor rule
     * @param {ASTNode[]} superArgs - An array of expressions to check.
     * @returns {boolean} `true` if the superArgs is `...arguments`.
     */
    function isSpreadArguments(superArgs) {
      return (
        superArgs.length === 1 &&
        superArgs[0].type === 'SpreadElement' &&
        superArgs[0].argument.type === 'Identifier' &&
        superArgs[0].argument.name === 'arguments'
      );
    }

    /**
     * Checks whether given 2 nodes are identifiers which have the same name or not.
     * @see ESLint no-useless-constructor rule
     * @param {ASTNode} ctorParam - A node to check.
     * @param {ASTNode} superArg - A node to check.
     * @returns {boolean} `true` if the nodes are identifiers which have the same
     *      name.
     */
    function isValidIdentifierPair(ctorParam, superArg) {
      return (
        ctorParam.type === 'Identifier' &&
        superArg.type === 'Identifier' &&
        ctorParam.name === superArg.name
      );
    }

    /**
     * Checks whether given 2 nodes are a rest/spread pair which has the same values.
     * @see ESLint no-useless-constructor rule
     * @param {ASTNode} ctorParam - A node to check.
     * @param {ASTNode} superArg - A node to check.
     * @returns {boolean} `true` if the nodes are a rest/spread pair which has the
     *      same values.
     */
    function isValidRestSpreadPair(ctorParam, superArg) {
      return (
        ctorParam.type === 'RestElement' &&
        superArg.type === 'SpreadElement' &&
        isValidIdentifierPair(ctorParam.argument, superArg.argument)
      );
    }

    /**
     * Checks whether given 2 nodes have the same value or not.
     * @see ESLint no-useless-constructor rule
     * @param {ASTNode} ctorParam - A node to check.
     * @param {ASTNode} superArg - A node to check.
     * @returns {boolean} `true` if the nodes have the same value or not.
     */
    function isValidPair(ctorParam, superArg) {
      return (
        isValidIdentifierPair(ctorParam, superArg) ||
        isValidRestSpreadPair(ctorParam, superArg)
      );
    }

    /**
     * Checks whether the parameters of a constructor and the arguments of `super()`
     * have the same values or not.
     * @see ESLint no-useless-constructor rule
     * @param {ASTNode} ctorParams - The parameters of a constructor to check.
     * @param {ASTNode} superArgs - The arguments of `super()` to check.
     * @returns {boolean} `true` if those have the same values.
     */
    function isPassingThrough(ctorParams, superArgs) {
      if (ctorParams.length !== superArgs.length) {
        return false;
      }

      for (var i = 0; i < ctorParams.length; ++i) {
        if (!isValidPair(ctorParams[i], superArgs[i])) {
          return false;
        }
      }

      return true;
    }

    /**
     * Checks whether the constructor body is a redundant super call.
     * @see ESLint no-useless-constructor rule
     * @param {Array} body - constructor body content.
     * @param {Array} ctorParams - The params to check against super call.
     * @returns {boolean} true if the construtor body is redundant
     */
    function isRedundantSuperCall(body, ctorParams) {
      return (
        isSingleSuperCall(body) &&
        ctorParams.every(isSimple) &&
        (
          isSpreadArguments(body[0].expression.arguments) ||
          isPassingThrough(ctorParams, body[0].expression.arguments)
        )
      );
    }

    /**
     * Check if a given AST node have any other properties the ones available in stateless components
     * @param {ASTNode} node The AST node being checked.
     * @returns {Boolean} True if the node has at least one other property, false if not.
     */
    function hasOtherProperties(node) {
      var properties = getComponentProperties(node);
      return properties.some(function(property) {
        var name = getPropertyName(property);
        var isDisplayName = name === 'displayName';
        var isPropTypes = name === 'propTypes' || name === 'props' && property.typeAnnotation;
        var contextTypes = name === 'contextTypes';
        var isUselessConstructor =
          property.kind === 'constructor' &&
          isRedundantSuperCall(property.value.body.body, property.value.params)
        ;
        var isRender = name === 'render';
        return !isDisplayName && !isPropTypes && !contextTypes && !isUselessConstructor && !isRender;
      });
    }

    /**
     * Mark component as pure as declared
     * @param {ASTNode} node The AST node being checked.
     */
    var markSCUAsDeclared = function (node) {
      components.set(node, {
        hasSCU: true
      });
    };

    /**
     * Mark childContextTypes as declared
     * @param {ASTNode} node The AST node being checked.
     */
    var markChildContextTypesAsDeclared = function (node) {
      components.set(node, {
        hasChildContextTypes: true
      });
    };

    /**
     * Mark a setState as used
     * @param {ASTNode} node The AST node being checked.
     */
    function markThisAsUsed(node) {
      components.set(node, {
        useThis: true
      });
    }

    /**
     * Mark a props or context as used
     * @param {ASTNode} node The AST node being checked.
     */
    function markPropsOrContextAsUsed(node) {
      components.set(node, {
        usePropsOrContext: true
      });
    }

    /**
     * Mark a ref as used
     * @param {ASTNode} node The AST node being checked.
     */
    function markRefAsUsed(node) {
      components.set(node, {
        useRef: true
      });
    }

    /**
     * Mark return as invalid
     * @param {ASTNode} node The AST node being checked.
     */
    function markReturnAsInvalid(node) {
      components.set(node, {
        invalidReturn: true
      });
    }

<<<<<<< HEAD
    function visitClass(node) {
      if (ignorePureComponents && utils.isPureComponent(node)) {
        markSCUAsDeclared(node);
      }
    }

    return {
      ClassDeclaration: visitClass,
      ClassExpression: visitClass,
=======
    /**
     * Mark a ClassDeclaration as having used decorators
     * @param {ASTNode} node The AST node being checked.
     */
    function markDecoratorsAsUsed(node) {
      components.set(node, {
        useDecorators: true
      });
    }

    return {
      ClassDeclaration: function (node) {
        if (ignorePureComponents && utils.isPureComponent(node)) {
          markSCUAsDeclared(node);
        }

        if (node.decorators && node.decorators.length) {
          markDecoratorsAsUsed(node);
        }
      },
>>>>>>> fd90daea

      // Mark `this` destructuring as a usage of `this`
      VariableDeclarator: function(node) {
        // Ignore destructuring on other than `this`
        if (!node.id || node.id.type !== 'ObjectPattern' || !node.init || node.init.type !== 'ThisExpression') {
          return;
        }
        // Ignore `props` and `context`
        var useThis = node.id.properties.some(function(property) {
          var name = getPropertyName(property);
          return name !== 'props' && name !== 'context';
        });
        if (!useThis) {
          markPropsOrContextAsUsed(node);
          return;
        }
        markThisAsUsed(node);
      },

      // Mark `this` usage
      MemberExpression: function(node) {
        if (node.object.type !== 'ThisExpression') {
          if (node.property && node.property.name === 'childContextTypes') {
            var component = utils.getRelatedComponent(node);
            if (!component) {
              return;
            }
            markChildContextTypesAsDeclared(component.node);
            return;
          }
          return;
        // Ignore calls to `this.props` and `this.context`
        } else if (
          (node.property.name || node.property.value) === 'props' ||
          (node.property.name || node.property.value) === 'context'
        ) {
          markPropsOrContextAsUsed(node);
          return;
        }
        markThisAsUsed(node);
      },

      // Mark `ref` usage
      JSXAttribute: function(node) {
        var name = sourceCode.getText(node.name);
        if (name !== 'ref') {
          return;
        }
        markRefAsUsed(node);
      },

      // Mark `render` that do not return some JSX
      ReturnStatement: function(node) {
        var blockNode;
        var scope = context.getScope();
        while (scope) {
          blockNode = scope.block && scope.block.parent;
          if (blockNode && (blockNode.type === 'MethodDefinition' || blockNode.type === 'Property')) {
            break;
          }
          scope = scope.upper;
        }
        var isRender = blockNode && blockNode.key && blockNode.key.name === 'render';
        var allowNull = versionUtil.test(context, '15.0.0'); // Stateless components can return null since React 15
        var isReturningJSX = utils.isReturningJSX(node, !allowNull);
        var isReturningNull = node.argument && (node.argument.value === null || node.argument.value === false);
        if (
          !isRender ||
          (allowNull && (isReturningJSX || isReturningNull)) ||
          (!allowNull && isReturningJSX)
        ) {
          return;
        }
        markReturnAsInvalid(node);
      },

      'Program:exit': function() {
        var list = components.list();
        for (var component in list) {
          if (
            !has(list, component) ||
            hasOtherProperties(list[component].node) ||
            list[component].useThis ||
            list[component].useRef ||
            list[component].invalidReturn ||
            list[component].hasChildContextTypes ||
            list[component].useDecorators ||
            (!utils.isES5Component(list[component].node) && !utils.isES6Component(list[component].node))
          ) {
            continue;
          }

          if (list[component].hasSCU && list[component].usePropsOrContext) {
            continue;
          }
          context.report({
            node: list[component].node,
            message: 'Component should be written as a pure function'
          });
        }
      }
    };

  })
};<|MERGE_RESOLUTION|>--- conflicted
+++ resolved
@@ -286,38 +286,29 @@
       });
     }
 
-<<<<<<< HEAD
+    /**
+     * Mark a ClassDeclaration as having used decorators
+     * @param {ASTNode} node The AST node being checked.
+     */
+    function markDecoratorsAsUsed(node) {
+      components.set(node, {
+        useDecorators: true
+      });
+    }
+
     function visitClass(node) {
       if (ignorePureComponents && utils.isPureComponent(node)) {
         markSCUAsDeclared(node);
       }
-    }
-
+
+      if (node.decorators && node.decorators.length) {
+        markDecoratorsAsUsed(node);
+      }
+    }
+    
     return {
       ClassDeclaration: visitClass,
       ClassExpression: visitClass,
-=======
-    /**
-     * Mark a ClassDeclaration as having used decorators
-     * @param {ASTNode} node The AST node being checked.
-     */
-    function markDecoratorsAsUsed(node) {
-      components.set(node, {
-        useDecorators: true
-      });
-    }
-
-    return {
-      ClassDeclaration: function (node) {
-        if (ignorePureComponents && utils.isPureComponent(node)) {
-          markSCUAsDeclared(node);
-        }
-
-        if (node.decorators && node.decorators.length) {
-          markDecoratorsAsUsed(node);
-        }
-      },
->>>>>>> fd90daea
 
       // Mark `this` destructuring as a usage of `this`
       VariableDeclarator: function(node) {
